# CloudFlare Turnstile Solver

<p align="center">
  <img src="images/logo.png" alt="CloudFlare Turnstile Solver Logo" width="200"/>
</p>

A production-ready local server for solving CloudFlare Turnstile CAPTCHA challenges with **auto-recovery** and **health monitoring**. This enhanced version includes circuit breaker patterns, automatic system recovery, and comprehensive monitoring for maximum uptime and reliability.

## ✨ Enhanced Features

### 🚀 **Core Capabilities**

- Solves CloudFlare Turnstile CAPTCHA challenges automatically
- Returns ready-to-use tokens via REST API
- Supports multiple concurrent solving tasks with intelligent load balancing
- Docker-optimized with headless browser automation
- Cross-platform compatibility (Linux, Windows, macOS)

### 🛡️ **Production Enhancements**

- **Auto-Recovery System**: Automatically detects and recovers from failures
- **Circuit Breaker Pattern**: Prevents system overload and cascading failures
- **Health Monitoring**: Real-time system health checks and metrics
- **Resource Management**: Intelligent browser process cleanup and memory management
- **Graceful Degradation**: Smart task rejection when system is unhealthy
- **Comprehensive Logging**: Detailed logging with configurable levels

### 📊 **Monitoring & Control**

- Real-time health status endpoint
- Performance metrics and success rate tracking
- Manual system reset capabilities
- Auto-restart on consecutive failures (configurable threshold)
- Browser zombie process cleanup

## Demo

<p align="center">
  <img src="images/demo1.png" alt="CloudFlare Turnstile Solver Demo" width="600"/>
</p>

## 📋 Requirements

- **Python >= 3.10**
- **Docker** (recommended for production)
- **Linux environment** (for optimal performance)

## 🔧 Installation

### Direct Installation

```bash
# Clone the repository
git clone https://github.com/inanitynoupcase/cloudflare-testing
cd cloudflare-testing

# Create virtual environment
python3 -m venv venv
source venv/bin/activate  # On Windows: venv\Scripts\activate

# Install dependencies
pip install -r requirements.txt

# Install browser dependencies
playwright install-deps chromium
playwright install chromium

# Configure environment
cp .env.example .env
# Edit .env with your configuration
```

## ⚙️ Configuration

Create a `.env` file in the root directory:

```env
# Must have
KIOT_PROXY_KEY= your_key
# API Configuration (Optional)
API_KEY=your_secret_api_key_here
PORT=5000
LOG_LEVEL=INFO

# Worker Configuration (Optional)
max_workers=5

# Browser Configuration (Optional)
FORCE_HEADLESS=true
SCREEN_WIDTH=1920
SCREEN_HEIGHT=1080

# Proxy Configuration (Optional)
PROXY=username:password@host:port
KIOT_PROXY_KEY=your_kiot_proxy_key
PROXY_REGION=random

# Health Monitoring (Optional)
HEALTH_CHECK_INTERVAL=30
RESTART_THRESHOLD=5
```

<<<<<<< HEAD
## 🚀 Usage
=======
### API Endpoints (Local)
>>>>>>> ea1f2e7a

### Starting the Enhanced Server

```bash
# Standard startup
python3 api_wrapper.py --workers 5 --host 0.0.0.0 --port 5000

# With custom configuration
python3 api_wrapper.py \
  --workers 10 \
  --host 0.0.0.0 \
  --port 5000 \
  --api-key your_custom_key
```

### API Endpoints

#### 📡 **Core CAPTCHA API**

**Create Task** - `POST /createTask`

```json
{
  "clientKey": "your_api_key",
  "task": {
    "type": "AntiTurnstileTaskProxyLess",
    "websiteURL": "https://example.com",
    "websiteKey": "0x4AAAAAAAc6HG1RMG_8EHSC"
  }
}
```

**Get Result** - `POST /getTaskResult`

```json
{
  "clientKey": "your_api_key",
  "taskId": "12345678-1234-1234-1234-123456789012"
}
```

#### 🌐 **Simple External API**

**Create Task** - `GET /turnstile`

```bash
curl "http://your_vps_ip:5000/turnstile?url=https://example.com&sitekey=0x4AAA..."
```

**Get Result** - `GET /result`

```bash
curl "http://your_vps_ip:5000/result?id=task_uuid"
```

#### 📊 **Monitoring & Control**

**Health Status** - `GET /health`

```json
{
  "api_status": "online",
  "circuit_breaker_state": "CLOSED",
  "active_tasks": 3,
  "success_rate": 85.2,
  "time_since_last_success": 15,
  "available_workers": 2
}
```

**Basic Status** - `GET /status`

```json
{
  "status": "online",
  "workers": 5,
  "active_tasks": 3,
  "completed_results": 127,
  "consecutive_failures": 0
}
```

<<<<<<< HEAD
**Force Reset** - `POST /reset`

```bash
curl -X POST http://localhost:5000/reset
```

### Example Usage Scripts
=======
### API Endpoints (Server)

### Create a CAPTCHA Solving Task

```
GET /turnstile?url=https://example.com&sitekey=0x4AAAAAAA
```


#### Get Task Result

```
GET /result?id=id_task
```

### Example Usage
>>>>>>> ea1f2e7a

#### Python Example with Enhanced Error Handling

```python
import httpx
import time
from typing import Optional

class TurnstileSolver:
    def __init__(self, base_url: str, api_key: str):
        self.base_url = base_url.rstrip('/')
        self.api_key = api_key
        self.client = httpx.Client(timeout=30.0)

    def solve_captcha(self, url: str, sitekey: str, max_wait: int = 120) -> Optional[str]:
        """Solve captcha with enhanced error handling"""

        # Check system health first
        health = self.check_health()
        if health and health.get('circuit_breaker_state') == 'OPEN':
            print("⚠️ System is in circuit breaker mode, waiting...")
            time.sleep(10)

        # Create task
        task_id = self.create_task(url, sitekey)
        if not task_id:
            return None

        # Wait for result
        return self.wait_for_result(task_id, max_wait)

    def create_task(self, url: str, sitekey: str) -> Optional[str]:
        """Create solving task"""
        try:
            response = self.client.post(f"{self.base_url}/createTask", json={
                "clientKey": self.api_key,
                "task": {
                    "type": "AntiTurnstileTaskProxyLess",
                    "websiteURL": url,
                    "websiteKey": sitekey
                }
            })

            if response.status_code == 200:
                data = response.json()
                if data.get('status') == 'idle':
                    print(f"✅ Task created: {data['taskId']}")
                    return data['taskId']

            print(f"❌ Task creation failed: {response.text}")
            return None

        except Exception as e:
            print(f"❌ Error creating task: {e}")
            return None

    def wait_for_result(self, task_id: str, max_wait: int) -> Optional[str]:
        """Wait for task completion"""
        start_time = time.time()

        while time.time() - start_time < max_wait:
            try:
                response = self.client.post(f"{self.base_url}/getTaskResult", json={
                    "clientKey": self.api_key,
                    "taskId": task_id
                })

                if response.status_code == 200:
                    data = response.json()
                    status = data.get('status')

                    if status == 'ready':
                        token = data['solution']['token']
                        elapsed = time.time() - start_time
                        print(f"🎉 Token received in {elapsed:.1f}s: {token[:50]}...")
                        return token
                    elif status == 'error':
                        print(f"❌ Task failed: {data.get('errorDescription')}")
                        return None
                    else:
                        print(f"⏳ Status: {status}")

                time.sleep(2)

            except Exception as e:
                print(f"⚠️ Error checking result: {e}")
                time.sleep(5)

        print(f"⏰ Timeout after {max_wait}s")
        return None

    def check_health(self) -> Optional[dict]:
        """Check system health"""
        try:
            response = self.client.get(f"{self.base_url}/health")
            if response.status_code == 200:
                return response.json()
        except:
            pass
        return None

# Usage example
if __name__ == '__main__':
    solver = TurnstileSolver('http://localhost:5000', 'your_api_key')

    token = solver.solve_captcha(
        url='https://example.com',
        sitekey='0x4AAAAAAAc6HG1RMG_8EHSC'
    )

    if token:
        print(f"Success! Token: {token}")
    else:
        print("Failed to solve captcha")
```

#### Bash Monitoring Script

```bash
#!/bin/bash
# monitor_turnstile.sh - Monitor and auto-restart if needed

API_URL="http://your_vps_ip:5000"
CHECK_INTERVAL=60

while true; do
    echo "🔍 Checking system health..."

    # Check health endpoint
    health=$(curl -s "$API_URL/health" | jq -r '.circuit_breaker_state // "UNKNOWN"')

    if [ "$health" = "OPEN" ]; then
        echo "⚠️ Circuit breaker is OPEN - triggering reset"
        curl -s -X POST "$API_URL/reset"
        sleep 30
    elif [ "$health" = "UNKNOWN" ]; then
        echo "❌ Health check failed - API may be down"
        # Add restart logic here if needed
    else
        echo "✅ System healthy: $health"
    fi

    sleep $CHECK_INTERVAL
done
```

## 🔍 Monitoring & Troubleshooting

### Health Monitoring

The enhanced version provides comprehensive monitoring:

```bash
# Check detailed health
curl http://your_vps_ip:5000/health | jq

# Monitor logs in real-time
tail -f logs/turnstile.log

# Check system resources
curl http://localhost:5000/status
```
<<<<<<< HEAD

### Common Issues & Solutions

| Issue                | Symptoms                       | Solution                                     |
| -------------------- | ------------------------------ | -------------------------------------------- |
| High failure rate    | Success rate < 60%             | Check `/health`, consider reset              |
| Circuit breaker OPEN | All tasks rejected             | Wait for auto-recovery or manual reset       |
| Memory issues        | Browser processes accumulating | Auto-cleanup enabled, check Docker limits    |
| Proxy issues         | Connection timeouts            | Verify proxy settings, check KiotProxy quota |

### Auto-Recovery Triggers

The system automatically recovers when:

- ✅ Circuit breaker is OPEN for too long
- ✅ No successful tasks in 10+ minutes
- ✅ Success rate drops below 20%
- ✅ Too many active tasks (potential deadlock)
- ✅ 5+ consecutive health check failures

## 📈 Performance Optimization

### Recommended Settings

| Environment | Workers | Memory | CPU      |
| ----------- | ------- | ------ | -------- |
| Development | 1-2     | 1GB    | 1 core   |
| Testing     | 3-5     | 2GB    | 2 cores  |
| Production  | 5-10    | 4GB+   | 4+ cores |
| High Load   | 10-20   | 8GB+   | 8+ cores |

### Scaling Considerations

```bash
# For high-volume usage
python3 api_wrapper.py --workers 15 --host 0.0.0.0 --port 5000

# Multiple instances with load balancer
# Instance 1: Port 5000
# Instance 2: Port 5001
# Instance 3: Port 5002
# Use nginx/haproxy for load balancing
=======
# API Authentication
API_KEY=your_secret_api_key_here
KIOT_PROXY_KEY= your_key

# Server settings
PORT=your_number
LOG_LEVEL=INFO
max_workers=your_number
# SCREEN_WIDTH=1920
# SCREEN_HEIGHT=1080
>>>>>>> ea1f2e7a
```

## 🔐 Security Considerations

- 🔑 **API Key Protection**: Use strong, unique API keys
- 🌐 **Network Security**: Run behind reverse proxy in production
- 🔒 **Access Control**: Restrict access to trusted networks
- 📝 **Audit Logging**: Monitor API usage and access patterns
- 🛡️ **Rate Limiting**: Implement rate limiting at proxy level

## 🤝 Contributing

1. Fork the repository
2. Create a feature branch (`git checkout -b feature/amazing-feature`)
3. Commit your changes (`git commit -m 'Add amazing feature'`)
4. Push to the branch (`git push origin feature/amazing-feature`)
5. Open a Pull Request

## 📜 Changelog

### v2.1.0 (Enhanced Edition)

- ✅ Added auto-recovery system
- ✅ Implemented circuit breaker pattern
- ✅ Enhanced health monitoring
- ✅ Docker optimization
- ✅ Improved browser management
- ✅ Better error handling and logging
- ✅ Production-ready features

### v2.0.0 (Original)

- ✅ Basic Turnstile solving
- ✅ REST API
- ✅ Multi-worker support
- ✅ Playwright automation

## Support

Developed by `MrSmith06`: [telegram](https://t.me/Mr_Smith06) | [gtihub](https://github.com/MrSmith06)

API server by me: [telegram](https://t.me/inanitynoupcase) | [gtihub](https://github.com/inanitynoupcase)

If you find this project helpful, feel free to leave a tip!

- EVM address (metamask): `0x6201d7364F01772F8FbDce67A9900d505950aB99`
- EVM address (me): `0x387A7A3Fb268445dB0845ab573F64D8f31c43aC7`

## 📄 License

This project is licensed under the MIT License - see the [LICENSE](LICENSE) file for details.

---

<div align="center">

**🚀 Ready for Production • 🛡️ Auto-Recovery • 📊 Comprehensive Monitoring**

_Built with ❤️ for the automation community_

</div><|MERGE_RESOLUTION|>--- conflicted
+++ resolved
@@ -100,11 +100,7 @@
 RESTART_THRESHOLD=5
 ```
 
-<<<<<<< HEAD
 ## 🚀 Usage
-=======
-### API Endpoints (Local)
->>>>>>> ea1f2e7a
 
 ### Starting the Enhanced Server
 
@@ -120,7 +116,7 @@
   --api-key your_custom_key
 ```
 
-### API Endpoints
+### API Endpoints (Local)
 
 #### 📡 **Core CAPTCHA API**
 
@@ -187,7 +183,6 @@
 }
 ```
 
-<<<<<<< HEAD
 **Force Reset** - `POST /reset`
 
 ```bash
@@ -195,24 +190,6 @@
 ```
 
 ### Example Usage Scripts
-=======
-### API Endpoints (Server)
-
-### Create a CAPTCHA Solving Task
-
-```
-GET /turnstile?url=https://example.com&sitekey=0x4AAAAAAA
-```
-
-
-#### Get Task Result
-
-```
-GET /result?id=id_task
-```
-
-### Example Usage
->>>>>>> ea1f2e7a
 
 #### Python Example with Enhanced Error Handling
 
@@ -375,7 +352,6 @@
 # Check system resources
 curl http://localhost:5000/status
 ```
-<<<<<<< HEAD
 
 ### Common Issues & Solutions
 
@@ -418,18 +394,6 @@
 # Instance 2: Port 5001
 # Instance 3: Port 5002
 # Use nginx/haproxy for load balancing
-=======
-# API Authentication
-API_KEY=your_secret_api_key_here
-KIOT_PROXY_KEY= your_key
-
-# Server settings
-PORT=your_number
-LOG_LEVEL=INFO
-max_workers=your_number
-# SCREEN_WIDTH=1920
-# SCREEN_HEIGHT=1080
->>>>>>> ea1f2e7a
 ```
 
 ## 🔐 Security Considerations
